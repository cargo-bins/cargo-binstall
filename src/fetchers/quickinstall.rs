--- conflicted
+++ resolved
@@ -22,13 +22,8 @@
     async fn new(data: &Data) -> Arc<Self> {
         let crate_name = &data.name;
         let version = &data.version;
-<<<<<<< HEAD
         let target = data.target.clone();
-        Box::new(Self {
-=======
-        let target = &data.target;
         Arc::new(Self {
->>>>>>> 764a960c
             package: format!("{crate_name}-{version}-{target}"),
             target,
         })
