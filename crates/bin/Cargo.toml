[package]
name = "cargo-binstall"
description = "Rust binary package installer for CI integration"
repository = "https://github.com/cargo-bins/cargo-binstall"
documentation = "https://docs.rs/cargo-binstall"
version = "0.19.3"
rust-version = "1.65.0"
authors = ["ryan <ryan@kurte.nz>"]
edition = "2021"
license = "GPL-3.0"
readme = "../../README.md"

# These MUST remain even if they're not needed in recent versions because
# OLD versions use them to upgrade
[package.metadata.binstall]
pkg-url = "{ repo }/releases/download/v{ version }/{ name }-{ target }.{ archive-format }"
bin-dir = "{ bin }{ binary-ext }"

[package.metadata.binstall.overrides.x86_64-pc-windows-msvc]
pkg-fmt = "zip"
[package.metadata.binstall.overrides.x86_64-apple-darwin]
pkg-fmt = "zip"

[dependencies]
<<<<<<< HEAD
binstalk = { path = "../binstalk", version = "0.8.0", default-features = false }
binstalk-manifests = { path = "../binstalk-manifests", version = "0.2.0" }
=======
binstalk = { path = "../binstalk", version = "0.7.1", default-features = false }
binstalk-manifests = { path = "../binstalk-manifests", version = "0.3.0" }
>>>>>>> b8d9a4d6
clap = { version = "4.1.4", features = ["derive"] }
crates_io_api = { version = "0.8.1", default-features = false }
dirs = "4.0.0"
fs-lock = { version = "0.1.0", path = "../fs-lock" }
log = { version = "0.4.17", features = ["std"] }
miette = "5.5.0"
mimalloc = { version = "0.1.34", default-features = false, optional = true }
once_cell = "1.17.0"
semver = "1.0.16"
strum = "0.24.1"
strum_macros = "0.24.3"
supports-color = "2.0.0"
tempfile = "3.3.0"
tokio = { version = "1.25.0", features = ["rt-multi-thread"], default-features = false }
tracing-core = "0.1.30"
tracing = { version = "0.1.37", default-features = false }
tracing-log = { version = "0.1.3", default-features = false }
tracing-subscriber = { version = "0.3.16", features = ["fmt", "json", "ansi"], default-features = false }

[build-dependencies]
embed-resource = "1.8.0"

[features]
default = ["static", "rustls", "trust-dns", "fancy-no-backtrace", "zstd-thin"]

mimalloc = ["dep:mimalloc"]

static = ["binstalk/static"]
pkg-config = ["binstalk/pkg-config"]

zlib-ng = ["binstalk/zlib-ng"]

rustls = ["binstalk/rustls"]
native-tls = ["binstalk/native-tls"]

trust-dns = ["binstalk/trust-dns"]

zstd-thin = ["binstalk/zstd-thin"]

fancy-no-backtrace = ["miette/fancy-no-backtrace"]
fancy-with-backtrace = ["fancy-no-backtrace", "miette/fancy"]

log_release_max_level_info = ["log/release_max_level_info", "tracing/release_max_level_info"]
log_release_max_level_debug = ["log/release_max_level_debug", "tracing/release_max_level_debug"]<|MERGE_RESOLUTION|>--- conflicted
+++ resolved
@@ -22,13 +22,8 @@
 pkg-fmt = "zip"
 
 [dependencies]
-<<<<<<< HEAD
 binstalk = { path = "../binstalk", version = "0.8.0", default-features = false }
-binstalk-manifests = { path = "../binstalk-manifests", version = "0.2.0" }
-=======
-binstalk = { path = "../binstalk", version = "0.7.1", default-features = false }
 binstalk-manifests = { path = "../binstalk-manifests", version = "0.3.0" }
->>>>>>> b8d9a4d6
 clap = { version = "4.1.4", features = ["derive"] }
 crates_io_api = { version = "0.8.1", default-features = false }
 dirs = "4.0.0"
