--- conflicted
+++ resolved
@@ -22,13 +22,8 @@
 pkg-fmt = "zip"
 
 [dependencies]
-<<<<<<< HEAD
 binstalk = { path = "../binstalk", version = "0.5.0" }
-binstalk-manifests = { path = "../binstalk-manifests", version = "0.0.0" }
-=======
-binstalk = { path = "../binstalk", version = "0.4.1" }
 binstalk-manifests = { path = "../binstalk-manifests", version = "0.1.0" }
->>>>>>> d1b49046
 clap = { version = "4.0.26", features = ["derive"] }
 crates_io_api = { version = "0.8.1", default-features = false }
 dirs = "4.0.0"
