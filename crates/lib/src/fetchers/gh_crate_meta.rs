--- conflicted
+++ resolved
@@ -145,11 +145,7 @@
     async fn fetch_and_extract(&self, dst: &Path) -> Result<(), BinstallError> {
         let (url, pkg_fmt) = self.resolution.get().unwrap(); // find() is called first
         debug!("Downloading package from: '{url}'");
-<<<<<<< HEAD
         Download::new(self.client.clone(), url.clone())
-=======
-        Download::new(&self.client, url.clone())
->>>>>>> 1cf6076d
             .and_extract(self.pkg_fmt(), dst)
             .await
     }
