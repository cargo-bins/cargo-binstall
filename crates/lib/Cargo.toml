--- conflicted
+++ resolved
@@ -17,12 +17,8 @@
 clap = { version = "3.2.17", features = ["derive"] }
 compact_str = { version = "0.6.0", features = ["serde"] }
 crates_io_api = { version = "0.8.0", default-features = false }
-<<<<<<< HEAD
 detect-targets = { version = "0.0.0", path = "../detect-targets" }
-=======
-detect-targets = { version = "0.1.0", path = "../detect-targets" }
 digest = "0.10.3"
->>>>>>> 1cf6076d
 flate2 = { version = "1.0.24", default-features = false }
 flock = { version = "0.0.0", path = "../flock" }
 futures-util = { version = "0.3.23", default-features = false, features = ["std"] }
