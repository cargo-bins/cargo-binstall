--- conflicted
+++ resolved
@@ -16,13 +16,8 @@
 binstalk-downloader = { version = "0.11.5", path = "../binstalk-downloader", default-features = false, features = [
     "json",
 ] }
-<<<<<<< HEAD
-binstalk-types = { version = "0.7.0", path = "../binstalk-types" }
+binstalk-types = { version = "0.8.0", path = "../binstalk-types" }
 cargo-toml-workspace = { version = "6.0.1", path = "../cargo-toml-workspace" }
-=======
-binstalk-types = { version = "0.8.0", path = "../binstalk-types" }
-cargo-toml-workspace = { version = "6.0.0", path = "../cargo-toml-workspace" }
->>>>>>> 58d63872
 compact_str = { version = "0.8.0", features = ["serde"] }
 leon = "3.0.0"
 miette = "7.0.0"
