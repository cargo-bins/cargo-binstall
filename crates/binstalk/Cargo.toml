--- conflicted
+++ resolved
@@ -11,13 +11,8 @@
 
 [dependencies]
 async-trait = "0.1.58"
-<<<<<<< HEAD
 binstalk-downloader = { version = "0.1.0", path = "../binstalk-downloader" }
-binstalk-types = { version = "0.0.0", path = "../binstalk-types" }
-=======
-binstalk-downloader = { version = "0.0.0", path = "../binstalk-downloader" }
 binstalk-types = { version = "0.1.0", path = "../binstalk-types" }
->>>>>>> 0084254c
 cargo_toml = "0.13.0"
 compact_str = { version = "0.6.1", features = ["serde"] }
 crates_io_api = { version = "0.8.1", default-features = false }
