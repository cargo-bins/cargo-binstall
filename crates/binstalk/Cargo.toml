--- conflicted
+++ resolved
@@ -11,13 +11,8 @@
 
 [dependencies]
 async-trait = "0.1.64"
-<<<<<<< HEAD
 binstalk-downloader = { version = "0.3.3", path = "../binstalk-downloader", default-features = false }
-binstalk-types = { version = "0.2.0", path = "../binstalk-types" }
-=======
-binstalk-downloader = { version = "0.3.2", path = "../binstalk-downloader", default-features = false }
 binstalk-types = { version = "0.2.1", path = "../binstalk-types" }
->>>>>>> b8d9a4d6
 cargo_toml = "0.15.1"
 command-group = { version = "2.0.1", features = ["with-tokio"] }
 compact_str = { version = "0.6.1", features = ["serde"] }
