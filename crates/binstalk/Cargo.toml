[package]
name = "binstalk"
description = "The binstall toolkit (library interface)"
repository = "https://github.com/cargo-bins/cargo-binstall"
documentation = "https://docs.rs/binstalk"
version = "0.15.0"
rust-version = "1.65.0"
authors = ["ryan <ryan@kurte.nz>"]
edition = "2021"
license = "GPL-3.0-only"

[dependencies]
<<<<<<< HEAD
binstalk-bins = { version = "0.1.0", path = "../binstalk-bins" }
binstalk-downloader = { version = "0.7.0", path = "../binstalk-downloader", default-features = false, features = ["gh-api-client"] }
=======
binstalk-bins = { version = "0.0.0", path = "../binstalk-bins" }
binstalk-downloader = { version = "0.7.1", path = "../binstalk-downloader", default-features = false, features = ["gh-api-client"] }
>>>>>>> 94ac906c
binstalk-fetchers = { version = "0.0.0", path = "../binstalk-fetchers", features = ["quickinstall"] }
binstalk-registry = { version = "0.0.0", path = "../binstalk-registry" }
binstalk-types = { version = "0.5.0", path = "../binstalk-types" }
cargo-toml-workspace = { version = "1.0.0", path = "../cargo-toml-workspace" }
command-group = { version = "2.1.0", features = ["with-tokio"] }
compact_str = { version = "0.7.0", features = ["serde"] }
detect-targets = { version = "0.1.10", path = "../detect-targets" }
either = "1.8.1"
itertools = "0.11.0"
jobslot = { version = "0.2.11", features = ["tokio"] }
leon = { version = "2.0.1", path = "../leon" }
maybe-owned = "0.3.4"
miette = "5.9.0"
semver = { version = "1.0.17", features = ["serde"] }
simple-git = { version = "0.0.0", path = "../simple-git", optional = true }
strum = "0.25.0"
target-lexicon = { version = "0.12.11", features = ["std"] }
tempfile = "3.5.0"
thiserror = "1.0.40"
tokio = { version = "1.30.0", features = ["rt", "process", "sync"], default-features = false }
tracing = "0.1.37"
url = { version = "2.3.1", features = ["serde"] }

[features]
default = ["static", "rustls", "git"]

git = ["binstalk-registry/git", "simple-git"]
git-max-perf = ["git", "simple-git/git-max-perf"]

static = ["binstalk-downloader/static"]
pkg-config = ["binstalk-downloader/pkg-config"]

zlib-ng = ["binstalk-downloader/zlib-ng"]

rustls = ["binstalk-downloader/rustls"]
native-tls = ["binstalk-downloader/native-tls"]

trust-dns = ["binstalk-downloader/trust-dns"]

# Experimental HTTP/3 client, this would require `--cfg reqwest_unstable`
# to be passed to `rustc`.
http3 = ["binstalk-downloader/http3"]

zstd-thin = ["binstalk-downloader/zstd-thin"]
cross-lang-fat-lto = ["binstalk-downloader/cross-lang-fat-lto"]

[package.metadata.docs.rs]
rustdoc-args = ["--cfg", "docsrs"]<|MERGE_RESOLUTION|>--- conflicted
+++ resolved
@@ -10,13 +10,8 @@
 license = "GPL-3.0-only"
 
 [dependencies]
-<<<<<<< HEAD
 binstalk-bins = { version = "0.1.0", path = "../binstalk-bins" }
-binstalk-downloader = { version = "0.7.0", path = "../binstalk-downloader", default-features = false, features = ["gh-api-client"] }
-=======
-binstalk-bins = { version = "0.0.0", path = "../binstalk-bins" }
 binstalk-downloader = { version = "0.7.1", path = "../binstalk-downloader", default-features = false, features = ["gh-api-client"] }
->>>>>>> 94ac906c
 binstalk-fetchers = { version = "0.0.0", path = "../binstalk-fetchers", features = ["quickinstall"] }
 binstalk-registry = { version = "0.0.0", path = "../binstalk-registry" }
 binstalk-types = { version = "0.5.0", path = "../binstalk-types" }
