--- conflicted
+++ resolved
@@ -17,13 +17,8 @@
     "quickinstall",
 ] }
 binstalk-registry = { version = "0.9.1", path = "../binstalk-registry" }
-<<<<<<< HEAD
-binstalk-types = { version = "0.7.0", path = "../binstalk-types" }
+binstalk-types = { version = "0.8.0", path = "../binstalk-types" }
 cargo-toml-workspace = { version = "6.0.1", path = "../cargo-toml-workspace" }
-=======
-binstalk-types = { version = "0.8.0", path = "../binstalk-types" }
-cargo-toml-workspace = { version = "6.0.0", path = "../cargo-toml-workspace" }
->>>>>>> 58d63872
 command-group = { version = "5.0.1", features = ["with-tokio"] }
 compact_str = { version = "0.8.0", features = ["serde"] }
 detect-targets = { version = "0.1.17", path = "../detect-targets", features = [
